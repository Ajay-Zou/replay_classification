#!/usr/bin/env python
# -*- coding: utf-8 -*-

from setuptools import setup, find_packages

INSTALL_REQUIRES = ['numpy >= 1.11', 'pandas >= 0.18.0', 'scipy', 'xarray',
                    'statsmodels', 'matplotlib', 'numba', 'patsy', 'seaborn',
                    'holoviews', 'bokeh', 'regularized_glm', 'scikit-learn']
TESTS_REQUIRE = ['pytest >= 2.7.1']

setup(
        name='replay_classification',
<<<<<<< HEAD
        version='0.4.2',
=======
        version='0.5.1',
>>>>>>> e38df082
        license='GPL-3.0',
        description=('Non-parametric categorization of replay content from'
                     ' multiunit spiking activity'),
        author='Eric Denovellis',
        author_email='edeno@bu.edu',
        packages=find_packages(),
        install_requires=INSTALL_REQUIRES,
        tests_require=TESTS_REQUIRE,
        url='https://github.com/Eden-Kramer-Lab/replay_classification',
      )<|MERGE_RESOLUTION|>--- conflicted
+++ resolved
@@ -10,11 +10,7 @@
 
 setup(
         name='replay_classification',
-<<<<<<< HEAD
-        version='0.4.2',
-=======
         version='0.5.1',
->>>>>>> e38df082
         license='GPL-3.0',
         description=('Non-parametric categorization of replay content from'
                      ' multiunit spiking activity'),
