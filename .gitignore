--- conflicted
+++ resolved
@@ -88,66 +88,4 @@
 coverage.xml
 *.cover
 .hypothesis/
-<<<<<<< HEAD
-
-# Translations
-*.mo
-*.pot
-
-# Django stuff:
-*.log
-local_settings.py
-
-# Flask stuff:
-instance/
-.webassets-cache
-
-# Scrapy stuff:
-.scrapy
-
-# Sphinx documentation
-docs/_build/
-
-# PyBuilder
-target/
-
-# Jupyter Notebook
-.ipynb_checkpoints
-
-# pyenv
-.python-version
-
-# celery beat schedule file
-celerybeat-schedule
-
-# SageMath parsed files
-*.sage.py
-
-# dotenv
-.env
-
-# virtualenv
-.venv
-venv/
-ENV/
-
-# Spyder project settings
-.spyderproject
-.spyproject
-
-# Rope project settings
-.ropeproject
-
-# mkdocs documentation
-/site
-
-# mypy
-.mypy_cache/
-replay_classification/bin/activate
-replay_classification/bin/conda
-replay_classification/bin/deactivate
-*.mat
-*.DS_Store
-=======
-.DS_Store
->>>>>>> e38df082
+.DS_Store